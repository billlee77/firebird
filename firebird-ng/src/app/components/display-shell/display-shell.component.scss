--- conflicted
+++ resolved
@@ -15,21 +15,12 @@
   align-items: center;
   min-height: 50px;
   background-color: #2e2e2e;
-<<<<<<< HEAD
   border-bottom: 1px solid #1c1c1c;
   box-sizing: border-box;
-=======
-  border-bottom: 1px solid #222222;
-
->>>>>>> 7f783906
 }
 
 .main-content {
   box-sizing: border-box;
-<<<<<<< HEAD
-=======
-  border-top: 1px solid #222222;
->>>>>>> 7f783906
   display: flex;
   flex: 1;
   overflow: hidden;
